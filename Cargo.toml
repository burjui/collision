[package]
name = "collision"
version = "0.1.0"
authors = ["Artem Borisovskiy <bytefu@gmail.com>"]
edition = "2021"

[dependencies]
sdl2 = { version = "0.37.0", features = ["gfx", "ttf", "image"] }
serde = "1.0.217"
serde_derive = "1.0.217"
toml = "0.8.19"
num-traits = "0.2.19"
slab = "0.4.9"
itertools = "0.14.0"
anyhow = "1.0.95"
env_logger = "0.11.6"
log = "0.4.25"
derive_deref = "1.1.1"
video-rs = { version = "0.10.3", features = ["ndarray"] }
ndarray = "0.16.1"
<<<<<<< HEAD
clap = { version = "4.5.21", features = ["derive"] }
smallvec = "1.13.2"
=======
clap = { version = "4.5.27", features = ["derive"] }
smallvec = "1.13.2"
nalgebra = "0.33.2"
rand = "0.8.5"
rayon = "1.10.0"
ocl-core = { version = "0.11.5", default-features = false, features = ["opencl_version_2_1"] }
ocl = { version = "0.19.7", default-features = false, features = ["opencl_version_2_1"] }
soa-rs = "0.7.6"
>>>>>>> 1bc26741

[profile.release]
debug = true<|MERGE_RESOLUTION|>--- conflicted
+++ resolved
@@ -18,19 +18,18 @@
 derive_deref = "1.1.1"
 video-rs = { version = "0.10.3", features = ["ndarray"] }
 ndarray = "0.16.1"
-<<<<<<< HEAD
-clap = { version = "4.5.21", features = ["derive"] }
-smallvec = "1.13.2"
-=======
 clap = { version = "4.5.27", features = ["derive"] }
 smallvec = "1.13.2"
 nalgebra = "0.33.2"
 rand = "0.8.5"
 rayon = "1.10.0"
-ocl-core = { version = "0.11.5", default-features = false, features = ["opencl_version_2_1"] }
-ocl = { version = "0.19.7", default-features = false, features = ["opencl_version_2_1"] }
+ocl-core = { version = "0.11.5", default-features = false, features = [
+    "opencl_version_2_1",
+] }
+ocl = { version = "0.19.7", default-features = false, features = [
+    "opencl_version_2_1",
+] }
 soa-rs = "0.7.6"
->>>>>>> 1bc26741
 
 [profile.release]
 debug = true